// Copyright 2020-2022 OnFinality Limited authors & contributors
// SPDX-License-Identifier: Apache-2.0

<<<<<<< HEAD
export * from './types';
export * from './versioned';
export * from './readers';
=======
export * from './load';
export * from './types';
export * from './versioned';
export * from './readers';
export * from './utils';
>>>>>>> 47493567
<|MERGE_RESOLUTION|>--- conflicted
+++ resolved
@@ -1,14 +1,8 @@
 // Copyright 2020-2022 OnFinality Limited authors & contributors
 // SPDX-License-Identifier: Apache-2.0
 
-<<<<<<< HEAD
-export * from './types';
-export * from './versioned';
-export * from './readers';
-=======
 export * from './load';
 export * from './types';
 export * from './versioned';
 export * from './readers';
-export * from './utils';
->>>>>>> 47493567
+export * from './utils';
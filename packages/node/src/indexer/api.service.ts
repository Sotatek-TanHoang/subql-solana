// Copyright 2020-2021 OnFinality Limited authors & contributors
// SPDX-License-Identifier: Apache-2.0

import { Injectable, OnApplicationShutdown } from '@nestjs/common';
import { EventEmitter2 } from '@nestjs/event-emitter';
import { ApiPromise, HttpProvider, WsProvider } from '@polkadot/api';
import {
  ApiDecoration,
  ApiInterfaceRx,
  ApiOptions,
  DecoratedRpc,
  QueryableStorageEntry,
  RpcMethodResult,
} from '@polkadot/api/types';
import { RpcInterface } from '@polkadot/rpc-core/types';
import { BlockHash, RuntimeVersion } from '@polkadot/types/interfaces';
import { StorageEntry } from '@polkadot/types/primitive/types';
import { AnyFunction, AnyTuple } from '@polkadot/types/types';
import { SubqueryProject } from '../configure/project.model';
import { IndexerEvent, NetworkMetadataPayload } from './events';

const NOT_SUPPORT = (name: string) => () => {
  throw new Error(`${name}() is not supported`);
};

@Injectable()
export class ApiService implements OnApplicationShutdown {
  private api: ApiPromise;
  private patchedApi: ApiPromise;
  private currentBlockHash: BlockHash;
  private currentRuntimeVersion: RuntimeVersion;
  private apiOption: ApiOptions;
  networkMeta: NetworkMetadataPayload;

  constructor(
    protected project: SubqueryProject,
    private eventEmitter: EventEmitter2,
  ) {}

  async onApplicationShutdown(): Promise<void> {
    await Promise.all([this.api?.disconnect(), this.patchedApi?.disconnect()]);
  }

  async init(): Promise<ApiService> {
    const { chainTypes, network } = this.project;
    let provider: WsProvider | HttpProvider;
    let throwOnConnect = false;
    if (network.endpoint.startsWith('ws')) {
      provider = new WsProvider(network.endpoint);
    } else if (network.endpoint.startsWith('http')) {
      provider = new HttpProvider(network.endpoint);
      throwOnConnect = true;
    }

    this.apiOption = {
      provider,
      throwOnConnect,
      ...chainTypes,
    };
    this.api = await ApiPromise.create(this.apiOption);
<<<<<<< HEAD
=======
    this.networkMeta = {
      chain: this.api.runtimeChain.toString(),
      specName: this.api.runtimeVersion.specName.toString(),
      genesisHash: this.api.genesisHash.toString(),
    };
>>>>>>> 0be714d1

    this.eventEmitter.emit(IndexerEvent.ApiConnected, { value: 1 });
    this.api.on('connected', () => {
      this.eventEmitter.emit(IndexerEvent.ApiConnected, { value: 1 });
    });
    this.api.on('disconnected', () => {
      this.eventEmitter.emit(IndexerEvent.ApiConnected, { value: 0 });
    });

    if (
      network.genesisHash &&
      network.genesisHash !== this.networkMeta.genesisHash
    ) {
      throw new Error(
        `Network genesisHash doesn't match expected genesisHash. expected="${network.genesisHash}" actual="${this.networkMeta.genesisHash}`,
      );
    }

    this.networkMeta = {
      chain: this.api.runtimeChain.toString(),
      specName: this.api.runtimeVersion.specName.toString(),
      genesisHash: this.api.genesisHash.toString(),
      blockTime:
        this.api.consts.babe?.expectedBlockTime.toNumber() ||
        this.api.consts.timestamp?.minimumPeriod.muln(2).toNumber() ||
        6000,
    };

    return this;
  }

  getApi(): ApiPromise {
    return this.api;
  }

  async getPatchedApi(): Promise<ApiPromise> {
    if (this.patchedApi) {
      return this.patchedApi;
    }
    const patchedApi = this.getApi().clone();
    Object.defineProperty(
      (patchedApi as any)._rpcCore.provider,
      'hasSubscriptions',
      { value: false },
    );
    patchedApi.on('connected', () =>
      this.eventEmitter.emit(IndexerEvent.InjectedApiConnected, {
        value: 1,
      }),
    );
    patchedApi.on('disconnected', () =>
      this.eventEmitter.emit(IndexerEvent.InjectedApiConnected, {
        value: 0,
      }),
    );
    await patchedApi.isReady;
    this.eventEmitter.emit(IndexerEvent.InjectedApiConnected, {
      value: 1,
    });
    this.patchedApi = patchedApi;
    this.patchApi();
    return this.patchedApi;
  }

  private patchApi(): void {
    this.patchApiAt(this.patchedApi);
    this.patchApiTx(this.patchedApi);
    this.patchDerive(this.patchedApi);
    this.patchApiRpc(this.patchedApi);
    (this.patchedApi as any).isPatched = true;
  }

  async setBlockhash(
    blockHash: BlockHash,
    parentBlockHash?: BlockHash,
  ): Promise<void> {
    if (!this.patchedApi) {
      await this.getPatchedApi();
    }
    this.currentBlockHash = blockHash;
    if (parentBlockHash) {
      this.currentRuntimeVersion = await this.api.rpc.state.getRuntimeVersion(
        parentBlockHash,
      );
    }
    const apiAt = await this.api.at(blockHash, this.currentRuntimeVersion);
    this.patchApiQuery(this.patchedApi, apiAt);
    this.patchApiFind(this.patchedApi, apiAt);
    this.patchApiQueryMulti(this.patchedApi, apiAt);
  }

  private redecorateStorageEntryFunction(
    original: QueryableStorageEntry<'promise' | 'rxjs', AnyTuple>,
    apiType: 'promise' | 'rxjs',
  ): QueryableStorageEntry<'promise' | 'rxjs', AnyTuple> {
    const newEntryFunc = original;
    newEntryFunc.at = NOT_SUPPORT('at');
    newEntryFunc.entriesAt = NOT_SUPPORT('entriesAt');
    newEntryFunc.entriesPaged = NOT_SUPPORT('entriesPaged');
    newEntryFunc.hash = NOT_SUPPORT('hash');
    newEntryFunc.keysAt = NOT_SUPPORT('keysAt');
    newEntryFunc.keysPaged = NOT_SUPPORT('keysPaged');
    newEntryFunc.range = NOT_SUPPORT('range');
    newEntryFunc.sizeAt = NOT_SUPPORT('sizeAt');
    newEntryFunc.multi = ((args: unknown[]) => {
      let keys: [StorageEntry, unknown[]][];
      const creator = original.creator;
      if (creator.meta.type.asMap.hashers.length === 1) {
        keys = args.map((a) => [creator, [a]]);
      } else {
        keys = args.map((a) => [creator, a as unknown[]]);
      }
      if (apiType === 'promise') {
        return this.api.rpc.state.queryStorageAt(keys, this.currentBlockHash);
      } else {
        return this.api.rx.rpc.state.queryStorageAt(
          keys,
          this.currentBlockHash,
        );
      }
    }) as any;

    return newEntryFunc;
  }

  private redecorateRpcFunction<T extends 'promise' | 'rxjs'>(
    original: RpcMethodResult<T, AnyFunction>,
    apiType: T,
  ): RpcMethodResult<T, AnyFunction> {
    if (original.meta.params) {
      const hashIndex = original.meta.params.findIndex(
        ({ isHistoric, name }) => isHistoric,
      );
      if (hashIndex > -1) {
        const ret = ((...args: any[]) => {
          const argsClone = [...args];
          argsClone[hashIndex] = this.currentBlockHash;
          return original(...argsClone);
        }) as RpcMethodResult<T, AnyFunction>;
        ret.raw = NOT_SUPPORT('api.rpc.*.*.raw');
        ret.meta = original.meta;
        return ret;
      }
    }
    const ret = NOT_SUPPORT('api.rpc.*.*') as unknown as RpcMethodResult<
      T,
      AnyFunction
    >;
    ret.raw = NOT_SUPPORT('api.rpc.*.*.raw');
    ret.meta = original.meta;
    return ret;
  }

  private patchApiFind(
    api: ApiPromise,
    apiAt: ApiDecoration<'promise' | 'rxjs'>,
  ): void {
    api.findCall = apiAt.findCall;
    api.findError = apiAt.findError;
  }

  private patchApiQuery(
    api: ApiPromise,
    apiAt: ApiDecoration<'promise' | 'rxjs'>,
  ): void {
    (api as any)._query = Object.entries(apiAt.query).reduce(
      (acc, [module, moduleStorageItems]) => {
        acc[module] = Object.entries(moduleStorageItems).reduce(
          (accInner, [storageName, storageEntry]) => {
            accInner[storageName] = this.redecorateStorageEntryFunction(
              storageEntry,
              'promise',
            );
            return accInner;
          },
          {},
        );
        return acc;
      },
      {},
    );
    (api as any)._rx.query = Object.entries(
      (api as any)._rx.query as ApiInterfaceRx['query'],
    ).reduce((acc, [module, moduleStorageItems]) => {
      acc[module] = Object.entries(moduleStorageItems).reduce(
        (accInner, [storageName, storageEntry]) => {
          accInner[storageName] = this.redecorateStorageEntryFunction(
            storageEntry,
            'rxjs',
          );
          return accInner;
        },
        {},
      );
      return acc;
    }, {});
  }

  private patchApiTx(api: ApiPromise): void {
    (api as any)._extrinsics = Object.entries(api.tx).reduce(
      (acc, [module, moduleExtrinsics]) => {
        acc[module] = Object.entries(moduleExtrinsics).reduce(
          (accInner, [name]) => {
            accInner[name] = NOT_SUPPORT('api.tx.*');
            return accInner;
          },
          {},
        );
        return acc;
      },
      {},
    );
    (api as any)._rx.tx = Object.entries(
      (api as any)._rx.tx as ApiInterfaceRx['tx'],
    ).reduce((acc, [module, moduleExtrinsics]) => {
      acc[module] = Object.entries(moduleExtrinsics).reduce(
        (accInner, [name]) => {
          accInner[name] = NOT_SUPPORT('api.tx.*');
          return accInner;
        },
        {},
      );
      return acc;
    }, {});
  }

  private patchApiRpc(api: ApiPromise): void {
    (api as any)._rpc = Object.entries(
      api.rpc as DecoratedRpc<'promise', RpcInterface>,
    ).reduce((acc, [module, rpcMethods]) => {
      acc[module] = Object.entries(rpcMethods).reduce(
        (accInner, [name, rpcPromiseResult]) => {
          accInner[name] = this.redecorateRpcFunction(
            rpcPromiseResult,
            'promise',
          );
          return accInner;
        },
        {},
      );
      return acc;
    }, {});
    (api as any)._rx.rpc = Object.entries(
      (api as any)._rx.rpc as ApiInterfaceRx['rpc'],
    ).reduce((acc, [module, rpcMethods]) => {
      acc[module] = Object.entries(rpcMethods).reduce(
        (accInner, [name, rpcRxResult]) => {
          accInner[name] = this.redecorateRpcFunction(rpcRxResult, 'rxjs');
          return accInner;
        },
        {},
      );
      return acc;
    }, {});
  }
  private patchApiQueryMulti(
    api: ApiPromise,
    apiAt: ApiDecoration<'promise' | 'rxjs'>,
  ): void {
    (api as any)._queryMulti = apiAt.queryMulti;
    (api as any).rx.queryMulti = NOT_SUPPORT('api.rx.queryMulti');
  }

  private patchDerive(api: ApiPromise): void {
    (api as any)._derive = Object.entries((api as any).derive).reduce(
      (acc, [module, deriveMethods]) => {
        acc[module] = Object.entries(deriveMethods).reduce(
          (accInner, [name]) => {
            accInner[name] = NOT_SUPPORT('api.derive.*');
            return accInner;
          },
          {},
        );
        return acc;
      },
      {},
    );
    (api as any)._rx.derive = Object.entries((api as any)._rx.derive).reduce(
      (acc, [module, deriveMethods]) => {
        acc[module] = Object.entries(deriveMethods).reduce(
          (accInner, [name]) => {
            accInner[name] = NOT_SUPPORT('api.derive.*');
            return accInner;
          },
          {},
        );
        return acc;
      },
      {},
    );
  }

  private patchApiAt(api: ApiPromise): void {
    (api as any).at = NOT_SUPPORT('api.at()');
  }
}<|MERGE_RESOLUTION|>--- conflicted
+++ resolved
@@ -58,14 +58,6 @@
       ...chainTypes,
     };
     this.api = await ApiPromise.create(this.apiOption);
-<<<<<<< HEAD
-=======
-    this.networkMeta = {
-      chain: this.api.runtimeChain.toString(),
-      specName: this.api.runtimeVersion.specName.toString(),
-      genesisHash: this.api.genesisHash.toString(),
-    };
->>>>>>> 0be714d1
 
     this.eventEmitter.emit(IndexerEvent.ApiConnected, { value: 1 });
     this.api.on('connected', () => {
@@ -88,10 +80,6 @@
       chain: this.api.runtimeChain.toString(),
       specName: this.api.runtimeVersion.specName.toString(),
       genesisHash: this.api.genesisHash.toString(),
-      blockTime:
-        this.api.consts.babe?.expectedBlockTime.toNumber() ||
-        this.api.consts.timestamp?.minimumPeriod.muln(2).toNumber() ||
-        6000,
     };
 
     return this;
